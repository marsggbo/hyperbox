--- conflicted
+++ resolved
@@ -1,17 +1,7 @@
-<<<<<<< HEAD
 _target_: hyperbox.models.nasbench_model.NASBench201Model
 defaults:
     - network_cfg: nasbench201
     - mutator_cfg: random_mutator
     - optimizer_cfg: adam
     - metric_cfg: accuracy
-    - loss_cfg: cross_entropy
-=======
-_target_: hyperbox.models.nasbench_model.NASBench201Model
-defaults:
-    - network_cfg: nasbench201
-    - mutator_cfg: random_mutator
-    - optimizer_cfg: adam
-    - metric_cfg: accuracy
-    - loss_cfg: cross_entropy
->>>>>>> d4478db9
+    - loss_cfg: cross_entropy