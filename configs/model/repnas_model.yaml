--- conflicted
+++ resolved
@@ -10,11 +10,5 @@
     - scheduler_cfg: warmup_scheduler
     - loss_cfg: cross_entropy
 
-<<<<<<< HEAD
-network_cfg:
-    # mask: '/home/pdluser/mask_json/mask_epoch_60.json'
-    mask: null
-=======
 # network_cfg:
 #     mask: '/home/pdluser/mask_json/mask_epoch_60.json'
->>>>>>> 86215a96
