--- conflicted
+++ resolved
@@ -24,15 +24,9 @@
   gpus: 1
   
 datamodule:
-<<<<<<< HEAD
   is_customized: True    # for darts mutator
   # is_customized: False # for other mutators
-=======
-  is_customized: True
-  batch_size: 64
-# True during training 
-# False when reference
->>>>>>> 86215a96
+
 
 model:
   mutator_cfg:
