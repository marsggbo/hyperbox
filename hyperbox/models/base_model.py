--- conflicted
+++ resolved
@@ -1,4 +1,3 @@
-<<<<<<< HEAD
 from typing import Any, List, Optional, Union, Tuple
 
 import random
@@ -8,7 +7,7 @@
 from omegaconf import DictConfig
 from pytorch_lightning import LightningModule
 from torchmetrics.classification.accuracy import Accuracy
-import json 
+
 from hyperbox.utils.logger import get_logger
 from hyperbox.utils.utils import TorchTensorEncoder
 from hyperbox.utils.calc_model_size import flops_size_counter
@@ -67,11 +66,11 @@
 
     def build_network(self, cfg):
         # build network
-        assert cfg is not None, 'Please specify the config for network'
-        if isinstance(cfg, (DictConfig, dict)):
-            cfg = DictConfig(cfg)
-            self.network = instantiate(cfg).cuda()
-            logger.info(f'Building {cfg._target_} ...')
+        assert cfg is not isinstance(cfg, (DictConfig, dict)),\
+            'Please specify the config for network'
+        cfg = DictConfig(cfg)
+        self.network = instantiate(cfg)
+        logger.info(f'Building {cfg._target_} ...')
 
     def build_mutator(self, cfg):
         # build mutator
@@ -243,251 +242,4 @@
             sub_sampler = torch.utils.data.sampler.SubsetRandomSampler(indices)
             dataloader = torch.utils.data.DataLoader(dataset, batch_size=subset_batch_size,
                 num_workers=8, sampler=sub_sampler)
-        set_running_statistics(net, dataloader)
-=======
-from typing import Any, List, Optional, Union, Tuple
-
-import random
-import hydra
-import torch
-import numpy as np
-from omegaconf import DictConfig
-from pytorch_lightning import LightningModule
-from torchmetrics.classification.accuracy import Accuracy
-
-from hyperbox.utils.logger import get_logger
-from hyperbox.utils.utils import TorchTensorEncoder
-from hyperbox.utils.calc_model_size import flops_size_counter
-logger = get_logger(__name__)
-
-
-def instantiate(*args, **kwargs):
-    return hydra.utils.instantiate(*args, **kwargs)
-
-
-class BaseModel(LightningModule):
-    """NAS Model Template
-        Example of LightningModule for MNIST classification.
-
-        A LightningModule organizes your PyTorch code into 5 sections:
-            - Computations (init).
-            - Train loop (training_step)
-            - Validation loop (validation_step)
-            - Test loop (test_step)
-            - Optimizers (configure_optimizers)
-
-        Read the docs:
-            https://pytorch-lightning.readthedocs.io/en/latest/common/lightning_module.html
-    """
-
-    def __init__(
-        self,
-        network_cfg: Optional[Union[DictConfig, dict]] = None,
-        mutator_cfg: Optional[Union[DictConfig, dict]] = None,
-        optimizer_cfg: Optional[Union[DictConfig, dict]] = None,
-        loss_cfg: Optional[Union[DictConfig, dict]] = None,
-        metric_cfg: Optional[Union[DictConfig, dict]] = None,
-        scheduler_cfg: Optional[Union[DictConfig, dict]] = None,
-        **kwargs
-    ):
-        r'''NAS model template
-        Args:
-            network [DictConfig, dict, torch.nn.Module]: 
-            mutator [DictConfig, dict, BaseMutator]: 
-            optimizer [DictConfig, dict, torch.optim.Optimizer]: 
-            loss Optional[DictConfig, dict, Callable]: loss function or DictConfig of loss function
-            metric: metric function, such as Accuracy, Precision, etc.
-        '''
-        super().__init__()
-
-        # this line ensures params passed to LightningModule will be saved to ckpt
-        # it also allows to access params with 'self.hparams' attribute, such as
-        # self.hparams.network_cfg
-        # self.hparams.mutator_cfg
-        self.save_hyperparameters()
-        self.build_network(self.hparams.network_cfg)
-        self.build_mutator(self.hparams.mutator_cfg)
-        self.build_loss(self.hparams.loss_cfg)
-        self.build_metric(self.hparams.metric_cfg)
-        self.reset_seed_flag = 2
-
-    def build_network(self, cfg):
-        # build network
-        assert cfg is not isinstance(cfg, (DictConfig, dict)),\
-            'Please specify the config for network'
-        cfg = DictConfig(cfg)
-        self.network = instantiate(cfg)
-        logger.info(f'Building {cfg._target_} ...')
-
-    def build_mutator(self, cfg):
-        # build mutator
-        if isinstance(cfg, (DictConfig, dict)):
-            cfg = DictConfig(cfg)
-            self.mutator = instantiate(cfg, model=self.network)
-            logger.info(f'Building {cfg._target_} ...')
-        elif cfg is None:
-            from hyperbox.mutator.random_mutator import RandomMutator
-            logger.info('Mutator cfg is not specified, so use RandomMutator as the default.')
-            self.mutator = RandomMutator(self.network)
-
-    def build_loss(self, cfg):
-        # build loss function
-        if isinstance(cfg, (DictConfig,dict)):
-            cfg = DictConfig(cfg)
-            self.criterion = hydra.utils.instantiate(cfg)
-            logger.info(f'Building {cfg._target_} ...')
-        elif cfg is None:
-            logger.info('Loss cfg is not specified, so use CrossEntropyLoss as the default.')
-            self.criterion = torch.nn.CrossEntropyLoss()
-
-    def build_metric(self, cfg):
-        # build metric function
-        # use separate metric instance for train, val and test step
-        # to ensure a proper reduction over the epoch
-        if isinstance(cfg, (DictConfig,dict)):
-            cfg = DictConfig(cfg)
-            self.metric = instantiate(cfg)
-            logger.info(f'Building {cfg._target_} ...')
-        elif cfg is None:
-            logger.info('Metric cfg is not specified, so use Accuracy as the default.')
-            self.metric = Accuracy()
-
-        self.train_metric = self.metric
-        self.val_metric = self.metric
-        self.test_metric = self.metric
-
-    # def training_step(self, batch: Any, batch_idx: int):
-    # def training_epoch_end(self, outputs: List[Any]):
-    # def validation_step(self, batch: Any, batch_idx: int):
-    # def validation_epoch_end(self, outputs: List[Any]):
-    # def test_step(self, batch: Any, batch_idx: int):
-    # def test_epoch_end(self, outputs: List[Any]):
-
-    def configure_optimizers(self):
-        """Choose what optimizers and learning-rate schedulers to use in your optimization.
-        Normally you'd need one. But in the case of GANs or similar you might have multiple.
-
-        See examples here:
-            https://pytorch-lightning.readthedocs.io/en/latest/common/lightning_module.html#configure-optimizers
-        """
-        optimizer_cfg = DictConfig(self.hparams.optimizer_cfg)
-        optim = instantiate(optimizer_cfg, params=self.network.parameters())
-
-        if self.hparams.scheduler_cfg is not None:
-            scheduler_cfg = DictConfig(self.hparams.scheduler_cfg)
-            scheduler = hydra.utils.instantiate(scheduler_cfg, optimizer=optim, _recursive_=False)
-            return [optim], [scheduler]
-        return optim
-
-    @property
-    def rank(self):
-        return self.global_rank
-
-    @property
-    def arch(self):
-        if hasattr(self.network, 'arch'):
-            return self.network.arch
-        raise NotImplementedError
-
-    def arch_size(self, datasize: Tuple=None, convert=True, verbose=False):
-        if hasattr(self.network, 'arch_size'):
-            return self.network.arch_size(datasize, convert, verbose)
-        size = None
-        for candidate_size in [
-            datasize,
-            self.example_input_array,
-            self.train_dataloader().dataset[0][0].shape]:
-            if candidate_size is not None:
-                size = candidate_size
-                break
-        assert size is not None, \
-            "Please specify valid data size, e.g., size=self.arch_size(datasize=(1,3,32,32))"
-        result = flops_size_counter(self.network, size, convert, verbose)
-        mflops, mb_size = list(result.values())
-        return mflops, mb_size   
-
-    def export(self, file: str):
-        """Call ``mutator.export()`` and dump the architecture to ``file``.
-        Args:
-            file : str
-                A file path. Expected to be a JSON.
-        """
-        mutator_export = self.mutator.export()
-        with open(file, "w") as f:
-            json.dump(mutator_export, f, indent=4, sort_keys=True, cls=TorchTensorEncoder)
-
-    def reset_seed(self, seed=None):
-        random.seed(seed)
-        np.random.seed(seed)
-        torch.manual_seed(seed)
-        torch.cuda.manual_seed(seed)
-        print(f"[rank {self.rank}] reset seed to {seed}")
-
-    def sample_search(self, is_sync: bool = False, is_net_parallel: bool = False):
-        '''
-        Args:
-            is_sync: bool
-                - True: sync mode
-                - False: async mode
-            is_net_parallel: bool
-                - True: sample different models
-                - False: sample the same model
-
-                      |  same arch  |  different arch |
-            sync mode |    broadcast from rank 0      |
-           async mode |  same seed  |  different seed |
-        '''
-        if not is_sync:
-            # async mode
-            # sample same archs by default
-            if is_net_parallel and self.trainer.world_size>1 and self.reset_seed_flag > 0:
-                # sample different archs by set different seed. once is enough
-                self.reset_seed(self.rank+666)
-                if self.training: self.reset_seed_flag -= 1
-            self.mutator.reset()
-        else:
-            # sync mode
-            if self.trainer.world_size <= 1:
-                self.mutator.reset()
-            else:
-                # broadcast mask from rank 0
-                mask = None
-                if not is_net_parallel:
-                    # broadcast the same arch
-                    self.mutator.reset()
-                    mask = self.mutator._cache
-                    mask = self.trainer.accelerator.broadcast(mask, src=0)
-                else:
-                    # broadcast different archs
-                    mask_dict = dict()
-                    if self.rank==0:
-                        for idx in range(self.trainer.world_size):
-                            self.mutator.reset()
-                            mask = self.mutator._cache
-                            mask_dict[idx] = mask
-                    mask_dict = self.trainer.accelerator.broadcast(mask_dict, src=0)
-                    mask = mask_dict[self.rank]
-
-                for m in self.mutator.mutables:
-                    m.mask.data = mask[m.key].data.to(self.device)
-                    if m.key in self.mutator._cache:
-                        self.mutator._cache[m.key].data = mask[m.key].data.to(self.device)
-                    else:
-                        self.mutator._cache[m.key] = mask[m.key].to(self.device)
-
-    @property
-    def datamodule(self):
-        return self.trainer.datamodule
-
-    def reset_running_statistics(self, net=None, subset_size=2000, subset_batch_size=200, dataloader=None):
-        from hyperbox.networks.utils import set_running_statistics
-        if net is None:
-            net = self.network
-        if dataloader is None:
-            dataset = self.datamodule.train_dataloader().dataset
-            indices = np.random.choice(np.arange(len(dataset)), size=subset_size, replace=False)
-            sub_sampler = torch.utils.data.sampler.SubsetRandomSampler(indices)
-            dataloader = torch.utils.data.DataLoader(dataset, batch_size=subset_batch_size,
-                num_workers=8, sampler=sub_sampler)
-        set_running_statistics(net, dataloader)
->>>>>>> 3010d69e
+        set_running_statistics(net, dataloader)