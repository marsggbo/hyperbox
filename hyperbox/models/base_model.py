from typing import Any, List, Optional, Union, Tuple

import os
import json
import random
import hydra
import json 
import torch
import numpy as np
from omegaconf import DictConfig
from pytorch_lightning import LightningModule
from torchmetrics.classification.accuracy import Accuracy

from hyperbox.utils.logger import get_logger
from hyperbox.utils.utils import TorchTensorEncoder, hparams_wrapper
from hyperbox.utils.calc_model_size import flops_size_counter
logger = get_logger(__name__)


def instantiate(*args, **kwargs):
    return hydra.utils.instantiate(*args, **kwargs)


@hparams_wrapper
class BaseModel(LightningModule):
    """NAS Model Template
        Example of LightningModule for MNIST classification.

        A LightningModule organizes your PyTorch code into 5 sections:
            - Computations (init).
            - Train loop (training_step)
            - Validation loop (validation_step)
            - Test loop (test_step)
            - Optimizers (configure_optimizers)

        Read the docs:
            https://pytorch-lightning.readthedocs.io/en/latest/common/lightning_module.html
    """

    def __init__(
        self,
        network_cfg: Optional[Union[DictConfig, dict]] = None,
        mutator_cfg: Optional[Union[DictConfig, dict]] = None,
        optimizer_cfg: Optional[Union[DictConfig, dict]] = None,
        loss_cfg: Optional[Union[DictConfig, dict]] = None,
        metric_cfg: Optional[Union[DictConfig, dict]] = None,
        scheduler_cfg: Optional[Union[DictConfig, dict]] = None,
        **kwargs
    ):
        r'''NAS model template
        Args:
            network [DictConfig, dict, torch.nn.Module]: 
            mutator [DictConfig, dict, BaseMutator]: 
            optimizer [DictConfig, dict, torch.optim.Optimizer]: 
            loss Optional[DictConfig, dict, Callable]: loss function or DictConfig of loss function
            metric: metric function, such as Accuracy, Precision, etc.
        '''
        super().__init__()

        # this line ensures params passed to LightningModule will be saved to ckpt
        # it also allows to access params with 'self.hparams' attribute, such as
        # self.hparams.network_cfg
        # self.hparams.mutator_cfg
        # self.save_hyperparameters() # same as @hparams_wrapper
        self.build_network(self.hparams.network_cfg)
        self.build_mutator(self.hparams.mutator_cfg)
        self.build_loss(self.hparams.loss_cfg)
        self.build_metric(self.hparams.metric_cfg)
        self.reset_seed_flag = 2
        self.history = {} # save architectures performance

    def build_network(self, cfg):
        # build network
        assert cfg is not isinstance(cfg, (DictConfig, dict)),\
            'Please specify the config for network'
        cfg = DictConfig(cfg)
        self.network = instantiate(cfg)
        logger.info(f'Building {cfg._target_} ...')

    def build_mutator(self, cfg):
        # build mutator
        if isinstance(cfg, (DictConfig, dict)):
            cfg = DictConfig(cfg)
            self.mutator = instantiate(cfg, model=self.network)
            logger.info(f'Building {cfg._target_} ...')
        elif cfg is None:
            from hyperbox.mutator.random_mutator import RandomMutator
            logger.info('Mutator cfg is not specified, so use RandomMutator as the default.')
            self.mutator = RandomMutator(self.network)

    def build_loss(self, cfg):
        # build loss function
        if isinstance(cfg, (DictConfig,dict)):
            cfg = DictConfig(cfg)
            self.criterion = hydra.utils.instantiate(cfg)
            logger.info(f'Building {cfg._target_} ...')
        elif cfg is None:
            logger.info('Loss cfg is not specified, so use CrossEntropyLoss as the default.')
            self.criterion = torch.nn.CrossEntropyLoss()

    def build_metric(self, cfg):
        # build metric function
        # use separate metric instance for train, val and test step
        # to ensure a proper reduction over the epoch
        if isinstance(cfg, (DictConfig,dict)):
            cfg = DictConfig(cfg)
            self.metric = instantiate(cfg)
            logger.info(f'Building {cfg._target_} ...')
        elif cfg is None:
            logger.info('Metric cfg is not specified, so use Accuracy as the default.')
            self.metric = Accuracy()

        self.train_metric = self.metric
        self.val_metric = self.metric
        self.test_metric = self.metric

    # def on_train_epoch_start(self):
    # def training_step(self, batch: Any, batch_idx: int):
    # def training_epoch_end(self, outputs: List[Any]):
    def on_validation_epoch_start(self):
        if getattr(self.network, 'mask', False):
            self.reset_running_statistics(subset_size=64, subset_batch_size=32)
    # def validation_step(self, batch: Any, batch_idx: int):
    # def validation_epoch_end(self, outputs: List[Any]):
    def on_test_epoch_start(self):
        if getattr(self.network, 'mask', False):
            self.reset_running_statistics(subset_size=64, subset_batch_size=32)
    # def test_step(self, batch: Any, batch_idx: int):
    # def test_epoch_end(self, outputs: List[Any]):

    def configure_optimizers(self):
        """Choose what optimizers and learning-rate schedulers to use in your optimization.
        Normally you'd need one. But in the case of GANs or similar you might have multiple.

        See examples here:
            https://pytorch-lightning.readthedocs.io/en/latest/common/lightning_module.html#configure-optimizers
        """
        optimizer_cfg = DictConfig(self.hparams.optimizer_cfg)
        optim = instantiate(optimizer_cfg, params=self.network.parameters())

        if self.hparams.scheduler_cfg is not None:
            scheduler_cfg = DictConfig(self.hparams.scheduler_cfg)
            scheduler = hydra.utils.instantiate(scheduler_cfg, optimizer=optim, _recursive_=False)
            return [optim], [scheduler]
        return optim

    @property
    def rank(self):
        return self.global_rank

    @property
    def arch(self):
        if hasattr(self.network, 'arch'):
            return self.network.arch
        return self.network.__class__.__name__

    def arch_size(self, datasize: Tuple=None, convert=True, verbose=False):
        if hasattr(self.network, 'arch_size'):
            return self.network.arch_size(datasize, convert, verbose)
        size = None
        for candidate_size in [
            datasize,
            self.example_input_array,
            self.train_dataloader().dataset[0][0].shape]:
            if candidate_size is not None:
                size = candidate_size
                break
        assert size is not None, \
            "Please specify valid data size, e.g., size=self.arch_size(datasize=(1,3,32,32))"
        result = flops_size_counter(self.network, size, convert, verbose)
        mflops, mb_size = list(result.values())
        return mflops, mb_size   

    def export(self, file: str, save_history: bool=False, metric: dict=None, is_parse: bool=True):
        """Call ``mutator.export()`` and dump the architecture to ``file``.
        Args:
            file : str
                A file path. Expected to be a JSON.
            save_history: bool
                save history performance of the current arch
        """
        if self.rank!=0:
             return
        if is_parse:
            mutator_export = self.mutator.export() # export parsed arch
        else:
            mutator_export = self.mutator._cache # export current arch
        filename = os.path.basename(file)
        cwd = os.getcwd()
        filepath = os.path.join(cwd, 'mask_json')
        if not os.path.exists(filepath):
            os.makedirs(filepath)
        file = os.path.join(filepath, filename)
        with open(file, "w") as f:
            json.dump(mutator_export, f, indent=4, sort_keys=True, cls=TorchTensorEncoder)
        if save_history:
            history_file = os.path.join(cwd, 'history.json')
            self.history[filename] = {
                'filepath': file,
                'metric': metric if metric is not None else {}
            }
            with open(history_file, 'w') as f:
                json.dump(self.history, f)

    def reset_seed(self, seed=None):
        random.seed(seed)
        np.random.seed(seed)
        torch.manual_seed(seed)
        torch.cuda.manual_seed(seed)
        print(f"[rank {self.rank}] reset seed to {seed}")

    def sample_search(self, is_sync: bool = False, is_net_parallel: bool = False):
        '''
        Args:
            is_sync: bool
                - True: sync mode
                - False: async mode
            is_net_parallel: bool
                - True: sample different models
                - False: sample the same model

                      |  same arch  |  different arch |
            sync mode |    broadcast from rank 0      |
           async mode |  same seed  |  different seed |
        '''
        if not is_sync:
            # async mode
            # sample same archs by default
            if is_net_parallel and self.trainer.world_size>1 and self.reset_seed_flag > 0:
                # sample different archs by set different seed. once is enough
                self.reset_seed(self.rank+666)
                if self.training: self.reset_seed_flag -= 1
            self.mutator.reset()
        else:
            # sync mode
            if self.trainer.world_size <= 1:
                self.mutator.reset()
            else:
                # broadcast mask from rank 0
                mask = None
                if not is_net_parallel:
                    # broadcast the same arch
                    self.mutator.reset()
                    mask = self.mutator._cache
                    mask = self.trainer.accelerator.broadcast(mask, src=0)
                else:
                    # broadcast different archs
                    mask_dict = dict()
                    if self.rank==0:
                        for idx in range(self.trainer.world_size):
                            self.mutator.reset()
                            mask = self.mutator._cache
                            mask_dict[idx] = mask
                    mask_dict = self.trainer.accelerator.broadcast(mask_dict, src=0)
                    mask = mask_dict[self.rank]

                for m in self.mutator.mutables:
                    m.mask.data = mask[m.key].data.to(self.device)
                    if m.key in self.mutator._cache:
                        self.mutator._cache[m.key].data = mask[m.key].data.to(self.device)
                    else:
                        self.mutator._cache[m.key] = mask[m.key].to(self.device)

    @property
    def datamodule(self):
        return self.trainer.datamodule

    def reset_running_statistics(self, net=None, subset_size=160, subset_batch_size=32, dataloader=None):
        from hyperbox.networks.utils import set_running_statistics
        if net is None:
            net = self.network
        if dataloader is None:
            try:
<<<<<<< HEAD
                dataset = self.datamodule.train_dataloader().dataset
            except:
                dataset = self.datamodule.test_dataloader().dataset
            indices = np.random.choice(np.arange(len(dataset)), size=subset_size, replace=False)
=======
                if getattr(self.datamodule, 'is_customized', False):
                    dataset = self.datamodule.train_dataloader()['train'].dataset
                else:
                    dataset = self.datamodule.train_dataloader().dataset
            except:
                dataset = self.datamodule.test_dataloader().dataset
            size = min(subset_size, len(dataset))
            indices = np.random.choice(np.arange(len(dataset)), size=size, replace=False)
>>>>>>> 8428e448
            sub_sampler = torch.utils.data.sampler.SubsetRandomSampler(indices)
            subset_batch_size = min(subset_batch_size, len(dataset))
            dataloader = torch.utils.data.DataLoader(dataset, batch_size=subset_batch_size,
                num_workers=4, sampler=sub_sampler)
        set_running_statistics(net, dataloader, self.mutator)<|MERGE_RESOLUTION|>--- conflicted
+++ resolved
@@ -271,12 +271,6 @@
             net = self.network
         if dataloader is None:
             try:
-<<<<<<< HEAD
-                dataset = self.datamodule.train_dataloader().dataset
-            except:
-                dataset = self.datamodule.test_dataloader().dataset
-            indices = np.random.choice(np.arange(len(dataset)), size=subset_size, replace=False)
-=======
                 if getattr(self.datamodule, 'is_customized', False):
                     dataset = self.datamodule.train_dataloader()['train'].dataset
                 else:
@@ -285,7 +279,6 @@
                 dataset = self.datamodule.test_dataloader().dataset
             size = min(subset_size, len(dataset))
             indices = np.random.choice(np.arange(len(dataset)), size=size, replace=False)
->>>>>>> 8428e448
             sub_sampler = torch.utils.data.sampler.SubsetRandomSampler(indices)
             subset_batch_size = min(subset_batch_size, len(dataset))
             dataloader = torch.utils.data.DataLoader(dataset, batch_size=subset_batch_size,
