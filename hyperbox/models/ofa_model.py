--- conflicted
+++ resolved
@@ -1,4 +1,3 @@
-<<<<<<< HEAD
 from typing import Any, List, Optional, Union
 
 import time
@@ -44,7 +43,7 @@
             with torch.no_grad():
                 pl_module.sample_search()
                 if hasattr(pl_module.mutator, 'count') and \
-                    pl_module.rank==0 and batch_idx%10==0:
+                    pl_module.rank==0 and batch_idx%1==0:
                     pl_module.mutator.count += 1
         if batch_idx % 8 == 0:
             mflops, size = pl_module.arch_size((2,3,32,32), convert=True)
@@ -53,11 +52,21 @@
         pl_module.time_records.update({'sample_search': duration})
         logger.debug(f"[rank {pl_module.rank}] batch idx={batch_idx} sample search {duration} seconds")
 
-    def on_train_epoch_start(self, trainer: 'pl.Trainer', pl_module: 'pl.LightningModule'):
+    def on_train_epoch_end(self, trainer: 'pl.Trainer', pl_module: 'pl.LightningModule'):
         if pl_module.lr_schedulers() is not None:
             self.scheduler = pl_module.lr_schedulers()
-            self.scheduler.step(trainer.current_epoch)
-            logger.info(f"Epoch{trainer.current_epoch} lr={self.scheduler.get_lr()[0]:.6f}")
+            if 'Plateau' in self.scheduler.__class__.__name__:
+                if self.scheduler.mode == 'max':
+                    self.scheduler.step(pl_module.crt_acc_valid)
+                else:
+                    self.scheduler.step(pl_module.crt_loss_valid)
+                for group in pl_module.optimizer.param_groups:
+                    lr = group['lr']
+                    break
+            else:
+                self.scheduler.step(trainer.current_epoch)
+                lr = self.scheduler.get_lr()[0]
+            logger.info(f"Epoch{trainer.current_epoch} lr={lr:.6f}")
 
     # def on_validation_epoch_start(self, trainer, pl_module):
     #     # pl_module.sample_search()
@@ -133,357 +142,6 @@
 
         inputs, targets = batch
         start = time.time()
-        output = self.network(inputs)
-        if isinstance(output, tuple):
-            output, aux_output = output
-            aux_loss = self.loss(aux_output, targets)
-        else:
-            aux_loss = 0.
-
-        loss = self.criterion(output, targets)
-        loss = loss + self.aux_weight * aux_loss
-        if self.kd_subnets_method:
-            loss_kd_subnets = 0
-            method = self.kd_subnets_method
-            if method == 'teacher':
-                assert hasattr(self, 'teacher_net')
-                with torch.no_grad():
-                    output_teacher = self.teacher_net(inputs).detach()
-                alpha = 1
-                temperature = 4
-                loss_kd_subnets = KDLoss(output, output_teacher, alpha, temperature)
-            elif self.trainer.world_size > 1:
-                outputs_list = self.all_gather(output)
-                if isinstance(output, list):
-                    # horovod
-                    outputs_list = torch.cat(outputs_list, 0).mean()
-                loss_kd_subnets = self.calc_loss_kd_subnets(output, outputs_list, self.kd_subnets_method)
-            loss = loss + 0.8 * loss_kd_subnets
-
-        # torch.cuda.synchronize()
-        duration = time.time() - start
-        self.time_records.update({'forward': duration})
-
-        start = time.time()
-        self.manual_backward(loss)
-        # torch.cuda.synchronize()
-        duration = time.time() - start
-        self.time_records.update({'backward': duration})
-
-        # optimizer.step
-        start = time.time()
-        self.optimizer.step()
-        # torch.cuda.synchronize()
-        duration = time.time() - start
-        self.time_records.update({'step': duration})
-
-        # log train metrics
-        start = time.time()
-        # preds = torch.argmax(output, dim=1)
-        preds = torch.softmax(output, -1)
-        acc = self.train_metric(preds, targets)
-        duration = time.time() - start
-        self.time_records.update({'acc': duration})
-        # logger.debug(f"rank{self.rank} loss={loss} acc={acc}")
-        start = time.time()
-        # sync_dist = not self.is_net_parallel # sync the metrics if all processes train the same sub network
-        sync_dist = False
-        self.log("train/loss", loss, on_step=True, on_epoch=True, sync_dist=sync_dist, prog_bar=False)
-        self.log("train/acc", acc, on_step=True, on_epoch=True, sync_dist=sync_dist, prog_bar=False)
-        duration = time.time() - start
-        self.time_records.update({'log': duration})
-        if batch_idx % 50 ==0:
-            logger.info(f"[rank {self.rank}] Train epoch{self.current_epoch} batch{batch_idx}: loss={loss}, acc={acc}")
-        duration_whole = time.time() - start_whole
-        self.time_records.update({'whole_forward': duration_whole})
-        # logger.debug(f"[rank {self.rank}] batch idx={batch_idx} whole forward {duration_whole} seconds")
-        logger.debug(f"[rank {self.rank}] batch idx={batch_idx} time records={self.time_records}")
-        return {"loss": loss, "preds": preds, "targets": targets, 'acc': acc}
-
-    def training_epoch_end(self, outputs: List[Any]):
-        # acc = np.mean([output['acc'].item() for output in outputs])
-        # loss = np.mean([output['loss'].item() for output in outputs])
-        # self.log("train/loss", loss, on_step=False, on_epoch=True, sync_dist=False, prog_bar=False)
-        # self.log("train/acc", acc, on_step=False, on_epoch=True, sync_dist=False, prog_bar=False)
-        # # mflops, size = self.arch_size((1,3,32,32), convert=True)
-        # # logger.info(f"[rank {self.rank}] current model({self.arch}): {mflops:.4f} MFLOPs, {size:.4f} MB.")
-        # logger.info(f"[rank {self.rank}] Train epoch{self.current_epoch} final result: loss={loss}, acc={acc}")
-
-        # evaluation
-        if self.current_epoch < self.supernet_epoch:
-            return
-        acc_valid_avg = 0.
-        loss_valid_avg = 0.
-        count = len(self.mutator.archs_to_valid)
-        for name, mask in self.mutator.archs_to_valid.items():
-            try:
-                self.mutator.sample_by_mask(mask)
-                acc_valid, loss_valid = self.custom_validate()
-                logger.info(f"[rank {self.rank}] valid arch={name} acc={acc_valid:.4f} loss={loss_valid:.4f}")
-                self.log(f"val_{name}/loss", loss_valid, on_step=False, on_epoch=True, sync_dist=False, prog_bar=True)
-                self.log(f"val_{name}/acc", acc_valid, on_step=False, on_epoch=True, sync_dist=False, prog_bar=True)
-                acc_valid_avg += acc_valid
-                loss_valid_avg += loss_valid
-            except:
-                print('failed to sample by mask')
-        acc_valid_avg /= count
-        loss_valid_avg /= count
-        logger.info(f"[rank {self.rank}] Val epoch{self.current_epoch} all-subnets result: loss={loss_valid_avg:.4f}, acc={acc_valid_avg:.4f}")
-        self.log(f"val/loss", loss_valid_avg, on_step=False, on_epoch=True, sync_dist=False, prog_bar=False)
-        self.log(f"val/acc", acc_valid_avg, on_step=False, on_epoch=True, sync_dist=False, prog_bar=False)
-
-    def custom_validate(self):
-        mflops, size = self.arch_size((1,3,32,32), convert=True)
-        logger.info(f"[rank {self.rank}] valid current model: {mflops:.4f} MFLOPs, {size:.4f} MB.")
-        self.reset_running_statistics()
-        dataloader = self.trainer.val_dataloaders[0]
-        acc_valid = 0
-        loss_valid = 0
-        # logger.info(f"[rank {self.rank}] len(valid_dataloader)={len(dataloader)}")
-        for i, (inputs, targets) in enumerate(dataloader):
-            inputs = inputs.to(self.device)
-            targets = targets.to(self.device)
-            output = self.network(inputs)
-            loss = self.criterion(output, targets)
-            preds = torch.softmax(output, -1)
-            acc = self.val_metric(preds, targets)
-            acc_valid += acc.item()
-            loss_valid += loss.item()
-        acc_valid = acc_valid / (i+1)
-        loss_valid = loss_valid / (i+1)
-        if self.trainer.world_size <= 1:
-            return acc_valid, loss_valid
-        acc_valid = torch.tensor(self.all_gather(acc_valid)).mean()
-        loss_valid = torch.tensor(self.all_gather(loss_valid)).mean()
-        return acc_valid, loss_valid
-
-    def calc_loss_kd_subnets(self, output, outputs_list, kd_method='ensemble'):
-        loss = 0
-        if kd_method == 'ensemble':
-            ensemble_output = torch.stack(
-                [x.detach().to(self.device) for x in outputs_list], 0).mean(0).to(self.device)
-            alpha = 1
-            temperature = 4
-            loss = KDLoss(output, ensemble_output, alpha, temperature)
-        elif kd_method == 'mutual':
-            pass
-        return loss
-
-    def validation_step(self, batch: Any, batch_idx: int):
-        if self.current_epoch > self.supernet_epoch:
-            return
-        if isinstance(batch, list) and len(batch)==1:
-            batch = self.parse_batch(batch)
-        loss_avg = 0.
-        acc_avg = 0.
-        inputs, targets = batch
-        output = self.network(inputs)
-        loss = self.criterion(output, targets)
-
-        # log val metrics
-        # preds = torch.argmax(output, dim=1)
-        preds = torch.softmax(output, -1)
-        acc = self.val_metric(preds, targets)
-        # if self.arch not in self.arch_perf_history:
-        #     self.arch_perf_history[self.arch] = [acc]
-        # else:
-        #     self.arch_perf_history[self.arch].append(acc)
-        # sync_dist = not self.is_net_parallel # sync the metrics if all processes train the same sub network
-        self.log(f"val/loss", loss, on_step=True, on_epoch=True, sync_dist=False, prog_bar=False)
-        self.log(f"val/acc", acc, on_step=True, on_epoch=True, sync_dist=False, prog_bar=False)
-        # if batch_idx % 10 == 0:
-        #     logger.info(f"Val epoch{self.current_epoch} batch{batch_idx}: loss={loss}, acc={acc}")
-        return {"loss": loss, "preds": preds, "targets": targets, 'acc': acc}
-
-    # def validation_epoch_end(self, outputs: List[Any]):
-    #     if self.current_epoch > self.supernet_epoch:
-    #         return
-        # acc = np.mean([output['acc'].item() for output in outputs])
-        # loss = np.mean([output['loss'].item() for output in outputs])
-        # mflops, size = self.arch_size((1,3,32,32), convert=True)
-        # sync_dist = not self.is_net_parallel # sync the metrics if all processes train the same sub network
-        # self.log(f"val/loss", loss, on_step=False, on_epoch=True, sync_dist=sync_dist, prog_bar=True)
-        # self.log(f"val/acc", acc, on_step=False, on_epoch=True, sync_dist=sync_dist, prog_bar=True)
-        # logger.info(f"[rank {self.rank}] current model({self.arch}): {mflops:.4f} MFLOPs, {size:.4f} MB.")
-        # logger.info(f"[rank {self.rank}] Val epoch{self.current_epoch} final result: loss={loss}, acc={acc}")
-
-    def test_step(self, batch: Any, batch_idx: int):
-        if isinstance(batch, list) and len(batch)==1:
-            batch = self.parse_batch(batch)
-        loss_avg = 0.
-        acc_avg = 0.
-        inputs, targets = batch
-        output = self.network(inputs)
-        loss = self.criterion(output, targets)
-
-        # log val metrics
-        # preds = torch.argmax(output, dim=1)
-        preds = torch.softmax(output, -1)
-        acc = self.val_metric(preds, targets)
-        self.log(f"val/acc", acc, on_step=True, on_epoch=True, prog_bar=False)
-        return {"loss": loss, "preds": preds, "targets": targets, 'acc': acc}
-
-    # def test_epoch_end(self, outputs: List[Any]):
-    #     acc = np.mean([output['acc'].item() for output in outputs])
-    #     loss = np.mean([output['loss'].item() for output in outputs])
-    #     if self.trainer.world_size > 1:
-    #         acc = torch.tensor(self.all_gather(acc)).mean()
-    #         loss = torch.tensor(self.all_gather(loss)).mean()
-    #     logger.info(f"Test epoch{self.current_epoch} final result: loss={loss}, acc={acc}")
-
-    def configure_callbacks(self):
-        ofa_callback = OFACallback()
-        return [
-            ofa_callback
-        ]
-
-    @property
-    def arch(self):
-=======
-from typing import Any, List, Optional, Union
-
-import time
-
-import copy
-import random
-import logging
-import hydra
-import numpy as np
-import torch
-import torch.nn as nn
-import torch.nn.functional as F
-from omegaconf import DictConfig
-from pytorch_lightning.callbacks import Callback
-
-from hyperbox.losses.kd_loss import KDLoss
-from hyperbox.utils.logger import get_logger
-from hyperbox.utils.average_meter import AverageMeter, AverageMeterGroup
-logger = get_logger(__name__, logging.INFO, rank_zero=True)
-
-from hyperbox.models.base_model import BaseModel
-
-
-class OFACallback(Callback):
-
-    def on_fit_start(self, trainer: "pl.Trainer", pl_module: "pl.LightningModule") -> None:
-        if pl_module.kd_subnets_method=='teacher':
-            trainer.teacher_net = pl_module.network.copy().to(pl_module.device)
-            trainer.teacher_net.eval()
-            pl_module.__class__.teacher_net = property(lambda self: self.trainer.teacher_net)
-        # build archs for validation
-        pl_module.mutator.build_archs_for_valid(
-            depth_list=[2,4],
-            expand_ratio_list=[4,6],
-            kernel_size_list=[3,7])
-
-    def on_train_batch_start(self, trainer, pl_module, batch, batch_idx, dataloader_idx):
-        if trainer.current_epoch < pl_module.supernet_epoch:
-            # train the Supernet only
-            return
-        start = time.time()
-        if batch_idx%1==0:
-            with torch.no_grad():
-                pl_module.sample_search()
-                if hasattr(pl_module.mutator, 'count') and \
-                    pl_module.rank==0 and batch_idx%1==0:
-                    pl_module.mutator.count += 1
-        if batch_idx % 8 == 0:
-            mflops, size = pl_module.arch_size((2,3,32,32), convert=True)
-            logger.info(f"[rank {pl_module.rank}] train batch[{batch_idx}] current model: {mflops:.4f} MFLOPs, {size:.4f} MB.")
-        duration = time.time() - start
-        pl_module.time_records.update({'sample_search': duration})
-        logger.debug(f"[rank {pl_module.rank}] batch idx={batch_idx} sample search {duration} seconds")
-
-    def on_train_epoch_end(self, trainer: 'pl.Trainer', pl_module: 'pl.LightningModule'):
-        if pl_module.lr_schedulers() is not None:
-            self.scheduler = pl_module.lr_schedulers()
-            if 'Plateau' in self.scheduler.__class__.__name__:
-                if self.scheduler.mode == 'max':
-                    self.scheduler.step(pl_module.crt_acc_valid)
-                else:
-                    self.scheduler.step(pl_module.crt_loss_valid)
-                for group in pl_module.optimizer.param_groups:
-                    lr = group['lr']
-                    break
-            else:
-                self.scheduler.step(trainer.current_epoch)
-                lr = self.scheduler.get_lr()[0]
-            logger.info(f"Epoch{trainer.current_epoch} lr={lr:.6f}")
-
-    # def on_validation_epoch_start(self, trainer, pl_module):
-    #     # pl_module.sample_search()
-    #     pl_module.reset_running_statistics()
-
-    def on_test_epoch_start(self, trainer, pl_module):
-        pl_module.reset_running_statistics()
-
-
-class OFAModel(BaseModel):
-    def __init__(
-        self,
-        network_cfg: Optional[Union[DictConfig, dict]] = None,
-        mutator_cfg: Optional[Union[DictConfig, dict]] = None,
-        optimizer_cfg: Optional[Union[DictConfig, dict]] = None,
-        loss_cfg: Optional[Union[DictConfig, dict]] = None,
-        metric_cfg: Optional[Union[DictConfig, dict]] = None,
-        scheduler_cfg: Optional[Union[DictConfig, dict]] = None,
-        is_net_parallel: bool = True,
-        is_sync: bool = False,
-        num_valid_archs: int = 5,
-        kd_subnets_method: str = '',
-        aux_weight: float = 0.4,
-        supernet_epoch: int = 180,
-        **kwargs
-    ):
-        '''
-        Args:
-            is_net_parallel (bool):
-                - True: each process train different networks
-                - False: same as the normal distributed parallel, all processes train the same network
-            kd_subnets_method (str): the method of knowledge distillation (kd) on subnets.
-                - '': disable kd subnets
-                - 'mutual': subnets kd each other mutually
-                - 'ensemble': using subnets' ensemble as the teacher to kd all subnets
-                - 'teacher': using a teacher net
-        '''
-        super().__init__(network_cfg, mutator_cfg, optimizer_cfg,
-                         loss_cfg, metric_cfg, scheduler_cfg, **kwargs)
-        self.automatic_optimization = False
-        self.kd_subnets_method = kd_subnets_method
-        self.aux_weight = aux_weight
-        self.num_valid_archs = num_valid_archs
-        self.is_net_parallel = is_net_parallel
-        self.is_sync = is_sync
-        self.supernet_epoch = supernet_epoch
-        self.arch_perf_history = {}
-        self.reset_seed_flag = 1 # initial value should >= 1
-        if not hasattr(self, 'time_records'):
-            self.time_records = AverageMeterGroup()
-
-    def sample_search(self, is_sync=None, is_net_parallel=None):
-        if is_sync is None:
-            is_sync = self.is_sync
-        if is_net_parallel is None:
-            is_net_parallel = self.is_net_parallel
-        super().sample_search(is_sync, is_net_parallel)
-
-    def parse_batch(self, batch):
-        # parse DALI-based batch data
-        batch = [batch[0]['data'], batch[0]['label'].long().view(-1)]
-        return batch
-
-    def training_step(self, batch: Any, batch_idx: int):
-        if isinstance(batch, list) and len(batch)==1:
-            batch = self.parse_batch(batch)
-        self.optimizer = self.optimizers()
-        self.optimizer.zero_grad()
-
-        start_whole = time.time()
-        self.network.train()
-        self.mutator.eval()
-
-        inputs, targets = batch
-        start = time.time()
         output = self.network(inputs, True)
         if isinstance(output, tuple):
             output, features_sub = output
@@ -710,5 +368,4 @@
 
     @property
     def arch(self):
->>>>>>> c6ed6d3f
         return self.network.arch