--- conflicted
+++ resolved
@@ -1,12 +1,7 @@
 from .cifar_datamodule import *
 from .fakedata_datamodule import *
 from .mnist_datamodule import *
-<<<<<<< HEAD
-# from .imagenet_datamodule import *
-
-=======
 
 from hyperbox.utils.utils import _module_available
 if _module_available("nvidia.dali"):
-    from .imagenet_datamodule import *
->>>>>>> c6ed6d3f
+    from .imagenet_datamodule import *