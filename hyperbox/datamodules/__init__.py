--- conflicted
+++ resolved
@@ -1,14 +1,5 @@
-<<<<<<< HEAD
 from .cifar_datamodule import *
 from .fakedata_datamodule import *
 from .mnist_datamodule import *
 # from .imagenet_datamodule import *
 
-
-=======
-from .cifar_datamodule import *
-from .fakedata_datamodule import *
-from .mnist_datamodule import *
-# from .imagenet_datamodule import *
-
->>>>>>> d4478db9
