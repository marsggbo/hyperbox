--- conflicted
+++ resolved
@@ -1,103 +1,3 @@
-<<<<<<< HEAD
-'''
-source code: https://github.com/ildoonet/pytorch-gradual-warmup-lr
-'''
-import hydra
-from omegaconf import DictConfig
-
-from torch.optim.lr_scheduler import _LRScheduler
-from torch.optim.lr_scheduler import ReduceLROnPlateau
-
-
-class GradualWarmupScheduler(_LRScheduler):
-    """ Gradually warm-up(increasing) learning rate in optimizer.
-    Proposed in 'Accurate, Large Minibatch SGD: Training ImageNet in 1 Hour'.
-    Args:
-        optimizer (Optimizer): Wrapped optimizer.
-        multiplier: target learning rate = base lr * multiplier if multiplier > 1.0. if multiplier = 1.0, lr starts from 0 and ends up with the base_lr.
-        warmup_epoch: target learning rate is reached at warmup_epoch, gradually
-        after_scheduler: after target_epoch, use this scheduler(eg. ReduceLROnPlateau)
-    """
-
-    def __init__(self, optimizer, multiplier: float, warmup_epoch: int, after_scheduler=None):
-        self.multiplier = multiplier
-        if self.multiplier < 1.:
-            raise ValueError('multiplier should be greater thant or equal to 1.')
-        self.warmup_epoch = warmup_epoch
-        if isinstance(after_scheduler, (dict, DictConfig)):
-            after_scheduler_cfg = after_scheduler
-            after_scheduler = hydra.utils.instantiate(after_scheduler_cfg, optimizer=optimizer)
-        self.after_scheduler = after_scheduler
-        self.finished = False
-        super(GradualWarmupScheduler, self).__init__(optimizer)
-
-    def get_lr(self):
-        if self.last_epoch > self.warmup_epoch:
-            if self.after_scheduler:
-                if not self.finished:
-                    self.after_scheduler.base_lrs = [base_lr * self.multiplier for base_lr in self.base_lrs]
-                    self.finished = True
-                return self.after_scheduler.get_last_lr()
-            return [base_lr * self.multiplier for base_lr in self.base_lrs]
-
-        if self.multiplier == 1.0:
-            return [base_lr * (float(self.last_epoch+1) / self.warmup_epoch) for base_lr in self.base_lrs]
-        else:
-            return [base_lr * ((self.multiplier - 1.) * self.last_epoch / self.warmup_epoch + 1.) for base_lr in self.base_lrs]
-
-    def step_ReduceLROnPlateau(self, metrics, epoch=None):
-        if epoch is None:
-            epoch = self.last_epoch + 1
-        self.last_epoch = epoch if epoch != 0 else 1  # ReduceLROnPlateau is called at the end of epoch, whereas others are called at beginning
-        if self.last_epoch <= self.warmup_epoch:
-            warmup_lr = [base_lr * ((self.multiplier - 1.) * self.last_epoch / self.warmup_epoch + 1.) for base_lr in self.base_lrs]
-            for param_group, lr in zip(self.optimizer.param_groups, warmup_lr):
-                param_group['lr'] = lr
-        else:
-            if epoch is None:
-                self.after_scheduler.step(metrics, None)
-            else:
-                self.after_scheduler.step(metrics, epoch - self.warmup_epoch)
-
-    def step(self, epoch=None, metrics=None):
-        if type(self.after_scheduler) != ReduceLROnPlateau:
-            if self.finished and self.after_scheduler:
-                if epoch is None:
-                    self.after_scheduler.step(None)
-                else:
-                    self.after_scheduler.step(epoch - self.warmup_epoch)
-                self._last_lr = self.after_scheduler.get_last_lr()
-            else:
-                return super(GradualWarmupScheduler, self).step(epoch)
-        else:
-            self.step_ReduceLROnPlateau(metrics, epoch)
-
-
-if __name__ == '__main__':
-    import torch
-    from torch.optim.lr_scheduler import StepLR, ExponentialLR, MultiStepLR, CosineAnnealingLR
-    from torch.optim.sgd import SGD
-
-    model = [torch.nn.Parameter(torch.randn(2, 2, requires_grad=True))]
-    optim = SGD(model, 0.1)
-
-    # scheduler_warmup is chained with schduler_steplr
-    total_epoch = 30
-    warmup_epoch = 10
-    scheduler_steplr = StepLR(optim, step_size=2, gamma=0.9)
-    scheduler_steplr = CosineAnnealingLR(optim, T_max=total_epoch-warmup_epoch, eta_min=1e-6)
-    # scheduler_steplr = None
-    scheduler_warmup = GradualWarmupScheduler(optim, multiplier=1, warmup_epoch=warmup_epoch, after_scheduler=scheduler_steplr)
-
-    # this zero gradient update is needed to avoid a warning message, issue #8.
-    optim.zero_grad()
-    optim.step()
-
-    for epoch in range(1, total_epoch):
-        scheduler_warmup.step(epoch)
-        print(epoch, optim.param_groups[0]['lr'])
-
-=======
 '''
 source code: https://github.com/ildoonet/pytorch-gradual-warmup-lr
 '''
@@ -196,5 +96,4 @@
         scheduler_warmup.step(epoch)
         print(epoch, optim.param_groups[0]['lr'])
 
->>>>>>> c6ed6d3f
         optim.step()    # backward pass (update network)